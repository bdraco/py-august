import os
import unittest
from datetime import datetime

<<<<<<< HEAD
import requests_mock
from dateutil.tz import tzutc
from requests.models import Response
from requests.structures import CaseInsensitiveDict
from requests.exceptions import HTTPError

import august.activity
from august.exceptions import AugustApiHTTPError
=======
import august.activity
import requests_mock
>>>>>>> d7e17568
from august.api import (
    _raise_response_exceptions,
    API_GET_DOORBELL_URL,
    API_GET_DOORBELLS_URL,
    API_GET_HOUSE_ACTIVITIES_URL,
    API_GET_LOCK_STATUS_URL,
    API_GET_LOCK_URL,
    API_GET_LOCKS_URL,
    API_GET_PINS_URL,
    API_LOCK_URL,
    API_UNLOCK_URL,
    Api,
)
from august.bridge import BridgeDetail, BridgeStatus, BridgeStatusDetail
from august.lock import LockDoorStatus, LockStatus
from dateutil.tz import tzutc

ACCESS_TOKEN = "eyJ0eXAiOiJKV1QiLCJhbGciOiJIUzI1NiJ9"


def load_fixture(filename):
    """Load a fixture."""
    path = os.path.join(os.path.dirname(__file__), "fixtures", filename)
    with open(path) as fptr:
        return fptr.read()


def utc_of(year, month, day, hour, minute, second, microsecond):
    return datetime(year, month, day, hour, minute, second, microsecond, tzinfo=tzutc())


class TestApi(unittest.TestCase):
    @requests_mock.Mocker()
    def test_get_doorbells(self, mock):
        mock.register_uri(
            "get", API_GET_DOORBELLS_URL, text=load_fixture("get_doorbells.json")
        )

        api = Api()
        doorbells = sorted(api.get_doorbells(ACCESS_TOKEN), key=lambda d: d.device_id)

        self.assertEqual(2, len(doorbells))

        first = doorbells[0]
        self.assertEqual("1KDAbJH89XYZ", first.device_id)
        self.assertEqual("aaaaR08888", first.serial_number)
        self.assertEqual("Back Door", first.device_name)
        self.assertEqual("doorbell_call_status_offline", first.status)
        self.assertEqual(False, first.has_subscription)
        self.assertEqual(None, first.image_url)
        self.assertEqual("3dd2accadddd", first.house_id)

        second = doorbells[1]
        self.assertEqual("K98GiDT45GUL", second.device_id)
        self.assertEqual("tBXZR0Z35E", second.serial_number)
        self.assertEqual("Front Door", second.device_name)
        self.assertEqual("doorbell_call_status_online", second.status)
        self.assertEqual(True, second.has_subscription)
        self.assertEqual("https://image.com/vmk16naaaa7ibuey7sar.jpg", second.image_url)
        self.assertEqual("3dd2accaea08", second.house_id)

    @requests_mock.Mocker()
    def test_get_doorbell_detail(self, mock):
        mock.register_uri(
            "get",
            API_GET_DOORBELL_URL.format(doorbell_id="K98GiDT45GUL"),
            text=load_fixture("get_doorbell.json"),
        )

        api = Api()
        doorbell = api.get_doorbell_detail(ACCESS_TOKEN, "K98GiDT45GUL")

        self.assertEqual("K98GiDT45GUL", doorbell.device_id)
        self.assertEqual("Front Door", doorbell.device_name)
        self.assertEqual("3dd2accaea08", doorbell.house_id)
        self.assertEqual("tBXZR0Z35E", doorbell.serial_number)
        self.assertEqual("2.3.0-RC153+201711151527", doorbell.firmware_version)
        self.assertEqual("doorbell_call_status_online", doorbell.status)
        self.assertEqual(96, doorbell.battery_level)
        self.assertEqual(True, doorbell.is_online)
        self.assertEqual(True, doorbell.has_subscription)
        self.assertEqual(
            "https://image.com/vmk16naaaa7ibuey7sar.jpg", doorbell.image_url
        )

    @requests_mock.Mocker()
    def test_get_locks(self, mock):
        mock.register_uri("get", API_GET_LOCKS_URL, text=load_fixture("get_locks.json"))

        api = Api()
        locks = sorted(api.get_locks(ACCESS_TOKEN), key=lambda d: d.device_id)

        self.assertEqual(2, len(locks))

        first = locks[0]
        self.assertEqual("A6697750D607098BAE8D6BAA11EF8063", first.device_id)
        self.assertEqual("Front Door Lock", first.device_name)
        self.assertEqual("000000000000", first.house_id)
        self.assertEqual(True, first.is_operable)

        second = locks[1]
        self.assertEqual("A6697750D607098BAE8D6BAA11EF9999", second.device_id)
        self.assertEqual("Back Door Lock", second.device_name)
        self.assertEqual("000000000011", second.house_id)
        self.assertEqual(False, second.is_operable)

    @requests_mock.Mocker()
    def test_get_operable_locks(self, mock):
        mock.register_uri("get", API_GET_LOCKS_URL, text=load_fixture("get_locks.json"))

        api = Api()
        locks = api.get_operable_locks(ACCESS_TOKEN)

        self.assertEqual(1, len(locks))

        first = locks[0]
        self.assertEqual("A6697750D607098BAE8D6BAA11EF8063", first.device_id)
        self.assertEqual("Front Door Lock", first.device_name)
        self.assertEqual("000000000000", first.house_id)
        self.assertEqual(True, first.is_operable)

    @requests_mock.Mocker()
    def test_get_lock_detail_with_doorsense_bridge_online(self, mock):
        mock.register_uri(
            "get",
            API_GET_LOCK_URL.format(lock_id="ABC"),
            text=load_fixture("get_lock.online_with_doorsense.json"),
        )

        api = Api()
        lock = api.get_lock_detail(ACCESS_TOKEN, "ABC")

        self.assertEqual("ABC", lock.device_id)
        self.assertEqual("Online door with doorsense", lock.device_name)
        self.assertEqual("123", lock.house_id)
        self.assertEqual("XY", lock.serial_number)
        self.assertEqual("undefined-4.3.0-1.8.14", lock.firmware_version)
        self.assertEqual(92, lock.battery_level)
        self.assertEqual(None, lock.keypad)
        self.assertIsInstance(lock.bridge, BridgeDetail)
        self.assertIsInstance(lock.bridge.status, BridgeStatusDetail)
        self.assertEqual(BridgeStatus.ONLINE, lock.bridge.status.current)
        self.assertEqual(True, lock.bridge.operative)
        self.assertEqual(True, lock.doorsense)

    @requests_mock.Mocker()
    def test_get_lock_detail_bridge_online(self, mock):
        mock.register_uri(
            "get",
            API_GET_LOCK_URL.format(lock_id="A6697750D607098BAE8D6BAA11EF8063"),
            text=load_fixture("get_lock.online.json"),
        )

        api = Api()
        lock = api.get_lock_detail(ACCESS_TOKEN, "A6697750D607098BAE8D6BAA11EF8063")

        self.assertEqual("A6697750D607098BAE8D6BAA11EF8063", lock.device_id)
        self.assertEqual("Front Door Lock", lock.device_name)
        self.assertEqual("000000000000", lock.house_id)
        self.assertEqual("X2FSW05DGA", lock.serial_number)
        self.assertEqual("109717e9-3.0.44-3.0.30", lock.firmware_version)
        self.assertEqual(88, lock.battery_level)
        self.assertEqual("Medium", lock.keypad.battery_level)
        self.assertEqual("5bc65c24e6ef2a263e1450a8", lock.keypad.device_id)
        self.assertIsInstance(lock.bridge, BridgeDetail)
        self.assertEqual(True, lock.bridge.operative)
        self.assertEqual(True, lock.doorsense)

    @requests_mock.Mocker()
    def test_get_lock_detail_bridge_offline(self, mock):
        mock.register_uri(
            "get",
            API_GET_LOCK_URL.format(lock_id="ABC"),
            text=load_fixture("get_lock.offline.json"),
        )

        api = Api()
        lock = api.get_lock_detail(ACCESS_TOKEN, "ABC")

        self.assertEqual("ABC", lock.device_id)
        self.assertEqual("Test", lock.device_name)
        self.assertEqual("houseid", lock.house_id)
        self.assertEqual("ABC", lock.serial_number)
        self.assertEqual("undefined-1.59.0-1.13.2", lock.firmware_version)
        self.assertEqual(-100, lock.battery_level)
        self.assertEqual(None, lock.keypad)
        self.assertEqual(None, lock.bridge)
        self.assertEqual(False, lock.doorsense)

    @requests_mock.Mocker()
    def test_get_lock_status_with_locked_response(self, mock):
        lock_id = 1234
        mock.register_uri(
            "get",
            API_GET_LOCK_STATUS_URL.format(lock_id=lock_id),
            text='{"status": "kAugLockState_Locked"}',
        )

        api = Api()
        status = api.get_lock_status(ACCESS_TOKEN, lock_id)

        self.assertEqual(LockStatus.LOCKED, status)

    @requests_mock.Mocker()
    def test_get_lock_and_door_status_with_locked_response(self, mock):
        lock_id = 1234
        mock.register_uri(
            "get",
            API_GET_LOCK_STATUS_URL.format(lock_id=lock_id),
            text='{"status": "kAugLockState_Locked"'
            ',"doorState": "kAugLockDoorState_Closed"}',
        )

        api = Api()
        status, door_status = api.get_lock_status(ACCESS_TOKEN, lock_id, True)

        self.assertEqual(LockStatus.LOCKED, status)
        self.assertEqual(LockDoorStatus.CLOSED, door_status)

    @requests_mock.Mocker()
    def test_get_lock_status_with_unlocked_response(self, mock):
        lock_id = 1234
        mock.register_uri(
            "get",
            API_GET_LOCK_STATUS_URL.format(lock_id=lock_id),
            text='{"status": "kAugLockState_Unlocked"}',
        )

        api = Api()
        status = api.get_lock_status(ACCESS_TOKEN, lock_id)

        self.assertEqual(LockStatus.UNLOCKED, status)

    @requests_mock.Mocker()
    def test_get_lock_status_with_unknown_status_response(self, mock):
        lock_id = 1234
        mock.register_uri(
            "get",
            API_GET_LOCK_STATUS_URL.format(lock_id=lock_id),
            text='{"status": "not_advertising"}',
        )

        api = Api()
        status = api.get_lock_status(ACCESS_TOKEN, lock_id)

        self.assertEqual(LockStatus.UNKNOWN, status)

    @requests_mock.Mocker()
    def test_get_lock_door_status_with_closed_response(self, mock):
        lock_id = 1234
        mock.register_uri(
            "get",
            API_GET_LOCK_STATUS_URL.format(lock_id=lock_id),
            text='{"doorState": "kAugLockDoorState_Closed"}',
        )

        api = Api()
        door_status = api.get_lock_door_status(ACCESS_TOKEN, lock_id)

        self.assertEqual(LockDoorStatus.CLOSED, door_status)

    @requests_mock.Mocker()
    def test_get_lock_door_status_with_open_response(self, mock):
        lock_id = 1234
        mock.register_uri(
            "get",
            API_GET_LOCK_STATUS_URL.format(lock_id=lock_id),
            text='{"doorState": "kAugLockDoorState_Open"}',
        )

        api = Api()
        door_status = api.get_lock_door_status(ACCESS_TOKEN, lock_id)

        self.assertEqual(LockDoorStatus.OPEN, door_status)

    @requests_mock.Mocker()
    def test_get_lock_and_door_status_with_open_response(self, mock):
        lock_id = 1234
        mock.register_uri(
            "get",
            API_GET_LOCK_STATUS_URL.format(lock_id=lock_id),
            text='{"status": "kAugLockState_Unlocked"'
            ',"doorState": "kAugLockDoorState_Open"}',
        )

        api = Api()
        door_status, status = api.get_lock_door_status(ACCESS_TOKEN, lock_id, True)

        self.assertEqual(LockDoorStatus.OPEN, door_status)
        self.assertEqual(LockStatus.UNLOCKED, status)

    @requests_mock.Mocker()
    def test_get_lock_door_status_with_unknown_response(self, mock):
        lock_id = 1234
        mock.register_uri(
            "get",
            API_GET_LOCK_STATUS_URL.format(lock_id=lock_id),
            text='{"doorState": "not_advertising"}',
        )

        api = Api()
        door_status = api.get_lock_door_status(ACCESS_TOKEN, lock_id)

        self.assertEqual(LockDoorStatus.UNKNOWN, door_status)

    @requests_mock.Mocker()
    def test_lock(self, mock):
        lock_id = 1234
        mock.register_uri(
            "put",
            API_LOCK_URL.format(lock_id=lock_id),
            text='{"status":"locked",'
            '"dateTime":"2017-12-10T07:43:39.056Z",'
            '"isLockStatusChanged":false,'
            '"valid":true}',
        )

        api = Api()
        status = api.lock(ACCESS_TOKEN, lock_id)

        self.assertEqual(LockStatus.LOCKED, status)

    @requests_mock.Mocker()
    def test_unlock(self, mock):
        lock_id = 1234
        mock.register_uri(
            "put", API_UNLOCK_URL.format(lock_id=lock_id), text='{"status": "unlocked"}'
        )

        api = Api()
        status = api.unlock(ACCESS_TOKEN, lock_id)

        self.assertEqual(LockStatus.UNLOCKED, status)

    @requests_mock.Mocker()
    def test_get_pins(self, mock):
        lock_id = 1234
        mock.register_uri(
            "get",
            API_GET_PINS_URL.format(lock_id=lock_id),
            text=load_fixture("get_pins.json"),
        )

        api = Api()
        pins = api.get_pins(ACCESS_TOKEN, lock_id)

        self.assertEqual(1, len(pins))

        first = pins[0]
        self.assertEqual("epoZ87XSPqxlFdsaYyJiRRVR", first.pin_id)
        self.assertEqual("A6697750D607098BAE8D6BAA11EF8063", first.lock_id)
        self.assertEqual("c3b3a94f-473z-61a3-a8d1-a6e99482787a", first.user_id)
        self.assertEqual("in-use", first.state)
        self.assertEqual("123456", first.pin)
        self.assertEqual(646545456465161, first.slot)
        self.assertEqual("one-time", first.access_type)
        self.assertEqual("John", first.first_name)
        self.assertEqual("Doe", first.last_name)
        self.assertEqual(True, first.unverified)
        self.assertEqual(utc_of(2016, 11, 26, 22, 27, 11, 176000), first.created_at)
        self.assertEqual(utc_of(2017, 11, 23, 00, 42, 19, 470000), first.updated_at)
        self.assertEqual(utc_of(2017, 12, 10, 3, 12, 55, 563000), first.loaded_date)
        self.assertEqual(utc_of(2018, 1, 1, 1, 1, 1, 563000), first.access_start_time)
        self.assertEqual(utc_of(2018, 12, 1, 1, 1, 1, 563000), first.access_end_time)
        self.assertEqual(utc_of(2018, 11, 5, 10, 2, 41, 684000), first.access_times)

    @requests_mock.Mocker()
    def test_get_house_activities(self, mock):
        house_id = 1234
        mock.register_uri(
            "get",
            API_GET_HOUSE_ACTIVITIES_URL.format(house_id=house_id),
            text=load_fixture("get_house_activities.json"),
        )

        api = Api()
        activities = api.get_house_activities(ACCESS_TOKEN, house_id)

        self.assertEqual(10, len(activities))

        self.assertIsInstance(activities[0], august.activity.LockOperationActivity)
        self.assertIsInstance(activities[1], august.activity.LockOperationActivity)
        self.assertIsInstance(activities[2], august.activity.LockOperationActivity)
        self.assertIsInstance(activities[3], august.activity.LockOperationActivity)
        self.assertIsInstance(activities[4], august.activity.LockOperationActivity)
        self.assertIsInstance(activities[5], august.activity.DoorOperationActivity)
        self.assertIsInstance(activities[6], august.activity.DoorOperationActivity)
        self.assertIsInstance(activities[7], august.activity.DoorOperationActivity)
        self.assertIsInstance(activities[8], august.activity.LockOperationActivity)
        self.assertIsInstance(activities[9], august.activity.LockOperationActivity)

    def test__raise_response_exceptions(self):
        four_two_eight = MockedResponse(content="not json")
        four_two_eight.status_code = 404
        four_two_eight.url = "http://code404.tld"

        try:
            _raise_response_exceptions(four_two_eight)
        except Exception as err:
            self.assertIsInstance(err, HTTPError)

        four_two_eight = MockedResponse(
            content='{"code":97,"message":"four two eight"}'
        )
        four_two_eight.status_code = 428
        four_two_eight.url = "http://code428.tld"
        four_two_eight.headers = CaseInsensitiveDict(
            {"Content-Type": "application/json"}
        )

        try:
            _raise_response_exceptions(four_two_eight)
        except AugustApiHTTPError as err:
            self.assertEqual(str(err), "The operation failed because: four two eight")

        ERROR_MAP = {
            422: "The operation failed because the bridge (connect) is offline.",
            423: "The operation failed because the bridge (connect) is in use.",
            408: "The operation timed out because the bridge (connect) failed to respond.",
        }

        for status_code in ERROR_MAP:
            mocked_response = MockedResponse(content="ignored")
            mocked_response.status_code = status_code
            mocked_response.url = "http://code"

            try:
                _raise_response_exceptions(mocked_response)
            except AugustApiHTTPError as err:
                self.assertEqual(str(err), ERROR_MAP[status_code])


class MockedResponse(Response):
    def __init__(self, *args, **kwargs):
        content = kwargs.pop("content", None)
        super(MockedResponse, self).__init__(*args, **kwargs)
        self._mocked_content = content

    @property
    def content(self):
        return self._mocked_content<|MERGE_RESOLUTION|>--- conflicted
+++ resolved
@@ -2,35 +2,21 @@
 import unittest
 from datetime import datetime
 
-<<<<<<< HEAD
 import requests_mock
 from dateutil.tz import tzutc
+from requests.exceptions import HTTPError
 from requests.models import Response
 from requests.structures import CaseInsensitiveDict
-from requests.exceptions import HTTPError
 
 import august.activity
+from august.api import (API_GET_DOORBELL_URL, API_GET_DOORBELLS_URL,
+                        API_GET_HOUSE_ACTIVITIES_URL, API_GET_LOCK_STATUS_URL,
+                        API_GET_LOCK_URL, API_GET_LOCKS_URL, API_GET_PINS_URL,
+                        API_LOCK_URL, API_UNLOCK_URL, Api,
+                        _raise_response_exceptions)
+from august.bridge import BridgeDetail, BridgeStatus, BridgeStatusDetail
 from august.exceptions import AugustApiHTTPError
-=======
-import august.activity
-import requests_mock
->>>>>>> d7e17568
-from august.api import (
-    _raise_response_exceptions,
-    API_GET_DOORBELL_URL,
-    API_GET_DOORBELLS_URL,
-    API_GET_HOUSE_ACTIVITIES_URL,
-    API_GET_LOCK_STATUS_URL,
-    API_GET_LOCK_URL,
-    API_GET_LOCKS_URL,
-    API_GET_PINS_URL,
-    API_LOCK_URL,
-    API_UNLOCK_URL,
-    Api,
-)
-from august.bridge import BridgeDetail, BridgeStatus, BridgeStatusDetail
 from august.lock import LockDoorStatus, LockStatus
-from dateutil.tz import tzutc
 
 ACCESS_TOKEN = "eyJ0eXAiOiJKV1QiLCJhbGciOiJIUzI1NiJ9"
 
